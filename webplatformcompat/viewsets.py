# -*- coding: utf-8 -*-

try:  # pragma: no cover
    from collections import OrderedDict
except ImportError:  # pragma: no cover
    # py26 doesn't have OrderedDict
    OrderedDict = dict
assert OrderedDict

from django.contrib.auth.models import User
from rest_framework.renderers import BrowsableAPIRenderer
from rest_framework.response import Response
from rest_framework.reverse import reverse
from rest_framework.parsers import FormParser, MultiPartParser
from rest_framework.permissions import AllowAny
from rest_framework.viewsets import ModelViewSet as BaseModelViewSet
from rest_framework.viewsets import ReadOnlyModelViewSet as BaseROModelViewSet
<<<<<<< HEAD

from .mixins import PartialPutMixin
from .models import Browser, BrowserVersion
=======
from rest_framework.viewsets import ViewSet

from .mixins import PartialPutMixin
from .models import Browser, Version
>>>>>>> 6893dafd
from .parsers import JsonApiParser
from .renderers import JsonApiRenderer
from .serializers import (
    BrowserSerializer, VersionSerializer,
    HistoricalBrowserSerializer, HistoricalVersionSerializer,
    UserSerializer)


#
# Base classes
#

class ModelViewSet(PartialPutMixin, BaseModelViewSet):
    renderer_classes = (JsonApiRenderer, BrowsableAPIRenderer)
    parser_classes = (JsonApiParser, FormParser, MultiPartParser)


class ReadOnlyModelViewSet(BaseROModelViewSet):
    renderer_classes = (JsonApiRenderer, BrowsableAPIRenderer)


#
# 'Regular' viewsets
#

class BrowserViewSet(ModelViewSet):
    model = Browser
    serializer_class = BrowserSerializer
    filter_fields = ('slug',)


class VersionViewSet(ModelViewSet):
    model = Version
    serializer_class = VersionSerializer
    filter_fields = ('browser', 'browser__slug', 'version', 'status')


class UserViewSet(ModelViewSet):
    model = User
    serializer_class = UserSerializer
    filter_fields = ('username',)


#
# Historical object viewsets
#

class HistoricalBrowserViewSet(ReadOnlyModelViewSet):
    model = Browser.history.model
    serializer_class = HistoricalBrowserSerializer
    filter_fields = ('id', 'slug')


class HistoricalVersionViewSet(ReadOnlyModelViewSet):
    model = Version.history.model
    serializer_class = HistoricalVersionSerializer
    filter_fields = ('id',)


#
# Views
#

class ViewFeaturesViewSet(ViewSet):
    '''Return a view for FeatureSets

    TODO: Return real data
    '''
    renderer_classes = (JsonApiRenderer, BrowsableAPIRenderer)
    permission_classes = (AllowAny,)

    def get_renderer_context(self):
        context = super(ViewFeaturesViewSet, self).get_renderer_context()
        context['jsonapi'] = {'direct': True}
        return context

    def list(self, request, *args, **kwargs):
        url = reverse(
            'viewfeatures-detail', request=request,
            kwargs={'pk': 'html-element-address'})
        feature_sets = {
            'view-features': OrderedDict((
                ('html-element-address', url),
            ))
        }
        return Response(feature_sets)

    def retrieve(self, request, *args, **kwargs):
        a = "https://browsersupports.org/api/v1"
        feature_set = OrderedDict((
            ("features", OrderedDict((
                ("id", "816"),
                ("mdn_path", "en-US/docs/Web/HTML/Element/address"),
                ("slug", "html-element-address"),
                ("experimental", False),
                ("standardized", True),
                ("stable", True),
                ("obsolete", False),
                ("name", "address"),
                ("links", OrderedDict((
                    ("sections", ["746", "421", "70"]),
                    ("supports", []),
                    ("parent", "800"),
                    ("ancestors", ["800", "816"]),
                    ("siblings", ["814", "815", "816", "817", "818"]),
                    ("children", ["191"]),
                    ("descendants", ["816", "191"]),
                    ("history_current", "216"),
                    ("history", ["216"])))),
            ))),
            ("linked", OrderedDict((
                ("features", [
                    OrderedDict((
                        ("id", "191"),
                        ("slug", "html-address"),
                        ("experimental", False),
                        ("standardized", True),
                        ("stable", True),
                        ("obsolete", False),
                        ("name", {"en": "Basic support"}),
                        ("links", OrderedDict((
                            ("sections", []),
                            ("supports", [
                                "358", "359", "360", "361", "362", "363",
                                "364", "365", "366", "367", "368"]),
                            ("parent", "816"),
                            ("ancestors", ["800", "816", "191"]),
                            ("siblings", ["191"]),
                            ("children", []),
                            ("descendants", ["191"]),
                            ("history_current", "395"),
                            ("history", ["395"]),
                        ))),
                    )),
                ]),
                ("sections", [
                    OrderedDict((
                        ("id", "746"),
                        ("name", {"en": "The address element"}),
                        ("subpath",
                         {"en": "sections.html#the-address-element"}),
                        ("notes", None),
                        ("links", OrderedDict((
                            ("specification", "273"),
                            ("features", []),
                            ("features", ["816"]),
                        ))),
                    )),
                    OrderedDict((
                        ("id", "421"),
                        ("name", {"en": "The address element"}),
                        ("subpath",
                         {"en": "sections.html#the-address-element"}),
                        ("notes", None),
                        ("links", OrderedDict((
                            ("specification", "114"),
                            ("features", ["816"]),
                        ))),
                    )),
                    OrderedDict((
                        ("id", "70"),
                        ("name", {"en": "The ADDRESS element"}),
                        ("subpath", {"en": "struct/global.html#h-7.5.6"}),
                        ("notes", None),
                        ("links", OrderedDict((
                            ("specification", "576"),
                            ("features", ["816"]),
                        ))),
                    )),
                ]),
                ("specifications", [
                    OrderedDict((
                        ("id", "62"),
                        ("kumu-key", "HTML WHATWG"),
                        ("name", {"en": "WHATWG HTML Living Standard"}),
                        ("uri", {
                            "en": (
                                "http://www.whatwg.org/specs/web-apps/"
                                "current-work/multipage/"),
                        }),
                        ("links", OrderedDict((
                            ("sections", ["745", "746", "747"]),
                            ("maturity", "23"),
                        ))),
                    )),
                    OrderedDict((
                        ("id", "114"),
                        ("kumu-key", "HTML5 W3C"),
                        ("name", {"en": "HTML5"}),
                        ("uri", {"en": "http://www.w3.org/TR/html5/"}),
                        ("links", OrderedDict((
                            ("sections", ["420", "421", "422"]),
                            ("maturity", "52"),
                        ))),
                    )),
                    OrderedDict((
                        ("id", "576"),
                        ("kumu-key", "HTML4.01"),
                        ("name", {"en": "HTML 4.01 Specification"}),
                        ("uri", {"en": "http://www.w3.org/TR/html401/"}),
                        ("links", OrderedDict((
                            ("sections", ["69", "70", "71"]),
                            ("maturity", "49"),
                        ))),
                    )),
                ]),
                ("maturities", [
                    OrderedDict((
                        ("id", "23"),
                        ("mdn_key", "Living"),
                        ("name", {"en": "Living Standard"}),
                        ("links", {"specifications": ["62"]}),
                    )),
                    OrderedDict((
                        ("id", "49"),
                        ("mdn_key", "REC"),
                        ("name", OrderedDict((
                            ("en", "Recommendation"),
                            ("jp", "勧告"),
                        ))),
                        ("links", {
                            "specifications": [
                                "84", "85", "272", "273", "274", "576"]
                        }),
                    )),
                    OrderedDict((
                        ("id", "52"),
                        ("mdn_key", "CR"),
                        ("name", OrderedDict((
                            ("en", "Candidate Recommendation"),
                            ("ja", "勧告候補"),
                        ))),
                        ("links", {
                            "specifications": ["83", "113", "114", "115"],
                        }),
                    )),
                ]),
                ("supports", [
                    OrderedDict((
                        ("id", "358"),
                        ("support", "yes"),
                        ("prefix", None),
                        ("prefix_mandatory", False),
                        ("alternate_name", None),
                        ("alternate_name_mandatory", False),
                        ("requires_config", None),
                        ("default_config", None),
                        ("note", None),
                        ("footnote", None),
                        ("links", OrderedDict((
                            ("version", "758"),
                            ("feature", "191"),
                            ("history_current", "3567"),
                            ("history", ["3567"]),
                        ))),
                    )),
                    OrderedDict((
                        ("id", "359"),
                        ("support", "yes"),
                        ("prefix", None),
                        ("prefix_mandatory", False),
                        ("alternate_name", None),
                        ("alternate_name_mandatory", False),
                        ("requires_config", None),
                        ("default_config", None),
                        ("note", None),
                        ("footnote", None),
                        ("links", OrderedDict((
                            ("version", "759"),
                            ("feature", "191"),
                            ("history_current", "3568"),
                            ("history", ["3568"]),
                        ))),
                    )),
                    OrderedDict((
                        ("id", "360"),
                        ("support", "yes"),
                        ("prefix", None),
                        ("prefix_mandatory", False),
                        ("alternate_name", None),
                        ("alternate_name_mandatory", False),
                        ("requires_config", None),
                        ("default_config", None),
                        ("note", None),
                        ("footnote", None),
                        ("links", OrderedDict((
                            ("version", "760"),
                            ("feature", "191"),
                            ("history_current", "3569"),
                            ("history", ["3569"]),
                        ))),
                    )),
                    OrderedDict((
                        ("id", "361"),
                        ("support", "yes"),
                        ("prefix", None),
                        ("prefix_mandatory", False),
                        ("alternate_name", None),
                        ("alternate_name_mandatory", False),
                        ("requires_config", None),
                        ("default_config", None),
                        ("note", None),
                        ("footnote", None),
                        ("links", OrderedDict((
                            ("version", "761"),
                            ("feature", "191"),
                            ("history_current", "3570"),
                            ("history", ["3570"]),
                        ))),
                    )),
                    OrderedDict((
                        ("id", "362"),
                        ("support", "yes"),
                        ("prefix", None),
                        ("prefix_mandatory", False),
                        ("alternate_name", None),
                        ("alternate_name_mandatory", False),
                        ("requires_config", None),
                        ("default_config", None),
                        ("note", None),
                        ("footnote", None),
                        ("links", OrderedDict((
                            ("version", "762"),
                            ("feature", "191"),
                            ("history_current", "3571"),
                            ("history", ["3571"]),
                        ))),
                    )),
                    OrderedDict((
                        ("id", "362"),
                        ("support", "yes"),
                        ("prefix", None),
                        ("prefix_mandatory", False),
                        ("alternate_name", None),
                        ("alternate_name_mandatory", False),
                        ("requires_config", None),
                        ("default_config", None),
                        ("note", None),
                        ("footnote", None),
                        ("links", OrderedDict((
                            ("version", "762"),
                            ("feature", "191"),
                            ("history_current", "3571"),
                            ("history", ["3571"]),
                        ))),
                    )),
                    OrderedDict((
                        ("id", "362"),
                        ("support", "yes"),
                        ("prefix", None),
                        ("prefix_mandatory", False),
                        ("alternate_name", None),
                        ("alternate_name_mandatory", False),
                        ("requires_config", None),
                        ("default_config", None),
                        ("note", None),
                        ("footnote", None),
                        ("links", OrderedDict((
                            ("version", "762"),
                            ("feature", "191"),
                            ("history_current", "3571"),
                            ("history", ["3571"]),
                        ))),
                    )),
                    OrderedDict((
                        ("id", "363"),
                        ("support", "yes"),
                        ("prefix", None),
                        ("prefix_mandatory", False),
                        ("alternate_name", None),
                        ("alternate_name_mandatory", False),
                        ("requires_config", None),
                        ("default_config", None),
                        ("note", None),
                        ("footnote", None),
                        ("links", OrderedDict((
                            ("version", "763"),
                            ("feature", "191"),
                            ("history_current", "3572"),
                            ("history", ["3572"]),
                        ))),
                    )),
                    OrderedDict((
                        ("id", "364"),
                        ("support", "yes"),
                        ("prefix", None),
                        ("prefix_mandatory", False),
                        ("alternate_name", None),
                        ("alternate_name_mandatory", False),
                        ("requires_config", None),
                        ("default_config", None),
                        ("note", None),
                        ("footnote", None),
                        ("links", OrderedDict((
                            ("version", "764"),
                            ("feature", "191"),
                            ("history_current", "3573"),
                            ("history", ["3573"]),
                        ))),
                    )),
                    OrderedDict((
                        ("id", "365"),
                        ("support", "yes"),
                        ("prefix", None),
                        ("prefix_mandatory", False),
                        ("alternate_name", None),
                        ("alternate_name_mandatory", False),
                        ("requires_config", None),
                        ("default_config", None),
                        ("note", None),
                        ("footnote", None),
                        ("links", OrderedDict((
                            ("version", "765"),
                            ("feature", "191"),
                            ("history_current", "3574"),
                            ("history", ["3574"]),
                        ))),
                    )),
                    OrderedDict((
                        ("id", "366"),
                        ("support", "yes"),
                        ("prefix", None),
                        ("prefix_mandatory", False),
                        ("alternate_name", None),
                        ("alternate_name_mandatory", False),
                        ("requires_config", None),
                        ("default_config", None),
                        ("note", None),
                        ("footnote", None),
                        ("links", OrderedDict((
                            ("version", "766"),
                            ("feature", "191"),
                            ("history_current", "3575"),
                            ("history", ["3575"]),
                        ))),
                    )),
                    OrderedDict((
                        ("id", "367"),
                        ("support", "yes"),
                        ("prefix", None),
                        ("prefix_mandatory", False),
                        ("alternate_name", None),
                        ("alternate_name_mandatory", False),
                        ("requires_config", None),
                        ("default_config", None),
                        ("note", None),
                        ("footnote", None),
                        ("links", OrderedDict((
                            ("version", "767"),
                            ("feature", "191"),
                            ("history_current", "3576"),
                            ("history", ["3576"]),
                        ))),
                    )),
                    OrderedDict((
                        ("id", "368"),
                        ("support", "yes"),
                        ("prefix", None),
                        ("prefix_mandatory", False),
                        ("alternate_name", None),
                        ("alternate_name_mandatory", False),
                        ("requires_config", None),
                        ("default_config", None),
                        ("note", None),
                        ("footnote", None),
                        ("links", OrderedDict((
                            ("version", "768"),
                            ("feature", "191"),
                            ("history_current", "3577"),
                            ("history", ["3577"]),
                        ))),
                    )),
                ]),
                ("versions", [
                    OrderedDict((
                        ("id", "758"),
                        ("version", None),
                        ("release_day", None),
                        ("retirement_day", None),
                        ("status", "current"),
                        ("release_notes_uri", None),
                        ("note", None),
                        ("links", OrderedDict((
                            ("browser", "1"),
                            ("supports",
                             ["158", "258", "358", "458"]),
                            ("history_current", "1567"),
                            ("history", ["1567"]),
                        ))),
                    )), OrderedDict((
                        ("id", "759"),
                        ("version", "1.0"),
                        ("release_day", "2004-12-09"),
                        ("retirement_day", "2005-02-24"),
                        ("status", "retired"),
                        ("release_notes_uri", None),
                        ("note", None),
                        ("links", OrderedDict((
                            ("browser", "2"),
                            ("supports",
                             ["159", "259", "359", "459"]),
                            ("history_current", "1568"),
                            ("history", ["1568"]),
                        ))),
                    )), OrderedDict((
                        ("id", "760"),
                        ("version", "1.0"),
                        ("release_day", "1995-08-16"),
                        ("retirement_day", None),
                        ("status", "retired"),
                        ("release_notes_uri", None),
                        ("note", None),
                        ("links", OrderedDict((
                            ("browser", "3"),
                            ("supports",
                             ["160", "260", "360", "460"]),
                            ("history_current", "1569"),
                            ("history", ["1569"]),
                        ))),
                    )), OrderedDict((
                        ("id", "761"),
                        ("version", "5.12"),
                        ("release_day", "2001-06-27"),
                        ("retirement_day", None),
                        ("status", "retired"),
                        ("release_notes_uri", None),
                        ("note", None),
                        ("links", OrderedDict((
                            ("browser", "4"),
                            ("supports",
                             ["161", "261", "361", "461"]),
                            ("history_current", "1570"),
                            ("history", ["1570"]),
                        ))),
                    )), OrderedDict((
                        ("id", "762"),
                        ("version", "1.0"),
                        ("release_day", "2003-06-23"),
                        ("retirement_day", None),
                        ("status", "retired"),
                        ("release_notes_uri", None),
                        ("note", None),
                        ("links", OrderedDict((
                            ("browser", "5"),
                            ("supports",
                             ["162", "262", "362", "462"]),
                            ("history_current", "1571"),
                            ("history", ["1571"]),
                        ))),
                    )), OrderedDict((
                        ("id", "763"),
                        ("version", None),
                        ("release_day", None),
                        ("retirement_day", None),
                        ("status", "current"),
                        ("release_notes_uri", None),
                        ("note", None),
                        ("links", OrderedDict((
                            ("browser", "6"),
                            ("supports",
                             ["163", "263", "363", "463"]),
                            ("history_current", "1572"),
                            ("history", ["1572"]),
                        ))),
                    )), OrderedDict((
                        ("id", "764"),
                        ("version", "1.0"),
                        ("release_day", None),
                        ("retirement_day", None),
                        ("status", "retired"),
                        ("release_notes_uri", None),
                        ("note", "Uses Gecko 1.7"),
                        ("links", OrderedDict((
                            ("browser", "7"),
                            ("supports",
                             ["164", "264", "364", "464"]),
                            ("history_current", "1574"),
                            ("history", ["1574"]),
                        ))),
                    )), OrderedDict((
                        ("id", "765"),
                        ("version", None),
                        ("release_day", None),
                        ("retirement_day", None),
                        ("status", "current"),
                        ("release_notes_uri", None),
                        ("note", None),
                        ("links", OrderedDict((
                            ("browser", "8"),
                            ("supports",
                             ["165", "265", "365", "465"]),
                            ("history_current", "1575"),
                            ("history", ["1575"]),
                        ))),
                    )), OrderedDict((
                        ("id", "766"),
                        ("version", None),
                        ("release_day", None),
                        ("retirement_day", None),
                        ("status", "current"),
                        ("release_notes_uri", None),
                        ("note", None),
                        ("links", OrderedDict((
                            ("browser", "11"),
                            ("supports",
                             ["166", "266", "366", "466"]),
                            ("history_current", "1576"),
                            ("history", ["1576"]),
                        ))),
                    )), OrderedDict((
                        ("id", "767"),
                        ("version", None),
                        ("release_day", None),
                        ("retirement_day", None),
                        ("status", "current"),
                        ("release_notes_uri", None),
                        ("note", None),
                        ("links", OrderedDict((
                            ("browser", "9"),
                            ("supports",
                             ["167", "267", "367", "467"]),
                            ("history_current", "1577"),
                            ("history", ["1577"]),
                        ))),
                    )), OrderedDict((
                        ("id", "768"),
                        ("version", None),
                        ("release_day", None),
                        ("retirement_day", None),
                        ("status", "current"),
                        ("release_notes_uri", None),
                        ("note", None),
                        ("links", OrderedDict((
                            ("browser", "10"),
                            ("supports",
                             ["168", "268", "368", "468"]),
                            ("history_current", "1578"),
                            ("history", ["1578"]),
                        ))),
                    )),
                ]),
                ("browsers", [
                    OrderedDict((
                        ("id", "1"),
                        ("slug", "chrome"),
                        ("icon", (
                            "https://cdn.browsersupports.org/media/img/"
                            "browsers/chrome.png")),
                        ("name", OrderedDict((
                            ("en", "Chrome"),
                        ))),
                        ("note", None),
                        ("links", OrderedDict((
                            ("versions", ["123", "758"]),
                            ("history_current", "1001"),
                            ("history", ["1001"]),
                        ))),
                    )), OrderedDict((
                        ("id", "2"),
                        ("slug", "firefox"),
                        ("icon", (
                            "https://cdn.browsersupports.org/media/img/"
                            "browsers/firefox.png")),
                        ("name", OrderedDict((
                            ("en", "Firefox"),
                        ))),
                        ("note", OrderedDict((
                            ("en", "Uses Gecko for its web browser engine."),
                        ))),
                        ("links", OrderedDict((
                            ("versions", ["124", "759"]),
                            ("history_current", "1002"),
                            ("history", ["1002"]),
                        ))),
                    )), OrderedDict((
                        ("id", "3"),
                        ("slug", "ie"),
                        ("icon", (
                            "https://cdn.browsersupports.org/media/img/"
                            "browsers/ie.png")),
                        ("name", OrderedDict((
                            ("en", "Internet Explorer"),
                        ))),
                        ("note", None),
                        ("links", OrderedDict((
                            ("versions", ["125", "167", "178", "760"]),
                            ("history_current", "1003"),
                            ("history", ["1003"]),
                        ))),
                    )), OrderedDict((
                        ("id", "4"),
                        ("slug", "opera"),
                        ("icon", (
                            "https://cdn.browsersupports.org/media/img/"
                            "browsers/opera.png")),
                        ("name", OrderedDict((
                            ("en", "Opera"),
                        ))),
                        ("note", None),
                        ("links", OrderedDict((
                            ("versions", ["126", "761"]),
                            ("history_current", "1004"),
                            ("history", ["1004"]),
                        ))),
                    )), OrderedDict((
                        ("id", "5"),
                        ("slug", "safari"),
                        ("icon", (
                            "https://cdn.browsersupports.org/media/img/"
                            "browsers/safari.png")),
                        ("name", OrderedDict((
                            ("en", "Safari"),
                        ))),
                        ("note", OrderedDict((
                            ("en", "Uses Webkit for its web browser engine."),
                        ))),
                        ("links", OrderedDict((
                            ("versions", ["127", "762"]),
                            ("history_current", "1005"),
                            ("history", ["1005"]),
                        ))),
                    )), OrderedDict((
                        ("id", "6"),
                        ("slug", "android"),
                        ("icon", (
                            "https://cdn.browsersupports.org/media/img/"
                            "browsers/android.png")),
                        ("name", OrderedDict((
                            ("en", "Android"),
                        ))),
                        ("note", None),
                        ("links", OrderedDict((
                            ("versions", ["128", "763"]),
                            ("history_current", "1006"),
                            ("history", ["1006"]),
                        ))),
                    )), OrderedDict((
                        ("id", "7"),
                        ("slug", "firefox-mobile"),
                        ("icon", (
                            "https://cdn.browsersupports.org/media/img/"
                            "browsers/firefox-mobile.png")),
                        ("name", OrderedDict((
                            ("en", "Firefox Mobile"),
                        ))),
                        ("note", OrderedDict((
                            ("en", "Uses Gecko for its web browser engine."),
                        ))),
                        ("links", OrderedDict((
                            ("versions", ["129", "764"]),
                            ("history_current", "1007"),
                            ("history", ["1007"]),
                        ))),
                    )), OrderedDict((
                        ("id", "8"),
                        ("slug", "ie-phone"),
                        ("icon", (
                            "https://cdn.browsersupports.org/media/img/"
                            "browsers/ie-phone.png")),
                        ("name", OrderedDict((
                            ("en", "IE Phone"),
                        ))),
                        ("note", None),
                        ("links", OrderedDict((
                            ("versions", ["130", "765"]),
                            ("history_current", "1008"),
                            ("history", ["1008"]),
                        ))),
                    )), OrderedDict((
                        ("id", "9"),
                        ("slug", "opera-mobile"),
                        ("icon", (
                            "https://cdn.browsersupports.org/media/img/"
                            "browsers/opera-mobile.png")),
                        ("name", OrderedDict((
                            ("en", "Opera Mobile"),
                        ))),
                        ("note", None),
                        ("links", OrderedDict((
                            ("versions", ["131", "767"]),
                            ("history_current", "1009"),
                            ("history", ["1009"]),
                        ))),
                    )), OrderedDict((
                        ("id", "10"),
                        ("slug", "safari-mobile"),
                        ("icon", (
                            "https://cdn.browsersupports.org/media/img/"
                            "browsers/safari-mobile.png")),
                        ("name", OrderedDict((
                            ("en", "Safari Mobile"),
                        ))),
                        ("note", None),
                        ("links", OrderedDict((
                            ("versions", ["132", "768"]),
                            ("history_current", "1010"),
                            ("history", ["1010"]),
                        ))),
                    )), OrderedDict((
                        ("id", "11"),
                        ("slug", "opera-mini"),
                        ("icon", (
                            "https://cdn.browsersupports.org/media/img/"
                            "browsers/opera-mini.png")),
                        ("name", OrderedDict((
                            ("en", "Opera Mini"),
                        ))),
                        ("note", None),
                        ("links", OrderedDict((
                            ("versions", ["131", "766"]),
                            ("history_current", "1019"),
                            ("history", ["1019"]),
                        ))),
                    )),
                ]),
            ))),
            ("links", OrderedDict((
                ("feature.features", OrderedDict((
                    ("href", a + "/features/{feature.features}"),
                    ("type", "features"),
                ))),
                ("features.sections", OrderedDict((
                    ("href", a + "sections/{features.sections}"),
                    ("type", "specfication-sections"),
                ))),
                ("features.parent", OrderedDict((
                    ("href", a + "/features/{features.parent}"),
                    ("type", "features"),
                ))),
                ("features.ancestors", OrderedDict((
                    ("href", a + "/features/{features.ancestors}"),
                    ("type", "features"),
                ))),
                ("features.siblings", OrderedDict((
                    ("href", a + "/features/{features.siblings}"),
                    ("type", "features"),
                ))),
                ("features.children", OrderedDict((
                    ("href", a + "/features/{features.children}"),
                    ("type", "features"),
                ))),
                ("features.descendants", OrderedDict((
                    ("href", a + "/features/{features.descendants}"),
                    ("type", "features"),
                ))),
                ("features.history_current", OrderedDict((
                    ("href",
                     a + "/historical-features/{features.history_current}"),
                    ("type", "historical-features"),
                ))),
                ("features.history", OrderedDict((
                    ("href", a + "/historical-features/{features.history}"),
                    ("type", "historical-features"),
                ))),
                ("browsers.versions", OrderedDict((
                    ("href", a + "/versions/{browsers.versions}"),
                    ("type", "versions"),
                ))),
                ("browsers.history_current", OrderedDict((
                    ("href",
                     a + "/historical-browsers/{browsers.history_current}"),
                    ("type", "historical-browsers"),
                ))),
                ("browsers.history", OrderedDict((
                    ("href", a + "/historical-browsers/{browsers.history}"),
                    ("type", "historical-browsers"),
                ))),
                ("versions.browser", OrderedDict((
                    ("href", a + "/browsers/{versions.browser}"),
                    ("type", "browsers"),
                ))),
                ("versions.supports", OrderedDict((
                    ("href", a + "/supports/{versions.features}"),
                    ("type", "supports"),
                ))),
                ("versions.history_current", OrderedDict((
                    ("href",
                     a + "/historical-versions/{versions.history_current}"),
                    ("type", "historical-versions"),
                ))),
                ("versions.history", OrderedDict((
                    ("href", a + "/historical-versions/{versions.history}"),
                    ("type", "historical-versions"),
                ))),
                ("supports.version", OrderedDict((
                    ("href", a + "/versions/{supports.version}"),
                    ("type", "versions"),
                ))),
                ("supports.feature", OrderedDict((
                    ("href", a + "/browsers/{supports.feature}"),
                    ("type", "features"),
                ))),
                ("supports.history_current", OrderedDict((
                    ("href",
                     a + "/historical-supports/{supports.history_current}"),
                    ("type", "historical-supports"),
                ))),
                ("supports.history", OrderedDict((
                    ("href", a + "/historical-supports/{supports.history}"),
                    ("type", "historical-supports"),
                ))),
                ("specifications.sections", OrderedDict((
                    ("href", a + "/sections/{specifications.sections}"),
                    ("type", "sections"),
                ))),
                ("specifications.maturity", OrderedDict((
                    ("href", a + "/maturities/{specifications.maturity}"),
                    ("type", "maturities"),
                ))),
                ("sections.specification", OrderedDict((
                    ("href", a + "/specifications/{sections.specification}"),
                    ("type", "specifications"),
                ))),
                ("sections.features", OrderedDict((
                    ("href", a + "/sections/{sections.features}"),
                    ("type", "features"),
                ))),
                ("maturities.specifications", OrderedDict((
                    ("href",
                     a + "/specifications/{maturities.specifications}"),
                    ("type", "specifications"),
                ))),
            ))),
            ("meta", OrderedDict((
                ("compat-table", OrderedDict((
                    ("tabs", [
                        OrderedDict((
                            ("name", OrderedDict((
                                ("en", "Desktop"),
                            ))),
                            ("browsers", ["1", "2", "3", "4", "5"]),
                        )),
                        OrderedDict((
                            ("name", OrderedDict((
                                ("en", "Mobile"),
                            ))),
                            ("browsers", ["6", "7", "8", "11", "9", "10"]),
                        )),
                    ]),
                    ("supports", OrderedDict((
                        ("191", OrderedDict((
                            ("1", ["358"]),
                            ("2", ["359"]),
                            ("3", ["360"]),
                            ("4", ["361"]),
                            ("5", ["362"]),
                            ("6", ["363"]),
                            ("7", ["364"]),
                            ("8", ["365"]),
                            ("11", ["366"]),
                            ("9", ["367"]),
                            ("10", ["368"]),
                        ))),
                    ))),
                ))),
            ))),
        ))
        return Response(feature_set)<|MERGE_RESOLUTION|>--- conflicted
+++ resolved
@@ -15,16 +15,10 @@
 from rest_framework.permissions import AllowAny
 from rest_framework.viewsets import ModelViewSet as BaseModelViewSet
 from rest_framework.viewsets import ReadOnlyModelViewSet as BaseROModelViewSet
-<<<<<<< HEAD
-
-from .mixins import PartialPutMixin
-from .models import Browser, BrowserVersion
-=======
 from rest_framework.viewsets import ViewSet
 
 from .mixins import PartialPutMixin
 from .models import Browser, Version
->>>>>>> 6893dafd
 from .parsers import JsonApiParser
 from .renderers import JsonApiRenderer
 from .serializers import (
